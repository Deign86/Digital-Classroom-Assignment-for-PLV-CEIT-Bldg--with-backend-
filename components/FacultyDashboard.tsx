import React, { useState, useEffect, Suspense, useMemo } from 'react';
import { logger } from '../lib/logger';
import { abbreviateDepartments , convertTo12Hour, convertTo24Hour, formatTimeRange, isPastBookingTime, isReasonableBookingDuration, addDaysToDateString } from '../utils/timeUtils';
/* spinner removed by request; fallbacks reverted to text */
// Tab persistence removed: default to overview on login
import { Card, CardContent, CardDescription, CardHeader, CardTitle } from './ui/card';
import { Button } from './ui/button';
import { Badge } from './ui/badge';
import { Tabs, TabsContent, TabsList, TabsTrigger } from './ui/enhanced-tabs';
import { 
  Calendar, 
  Search, 
  Clock, 
  LogOut, 
  Plus,
  CheckCircle,
  GraduationCap,
  X,
  BookOpen,
  Settings
} from 'lucide-react';

import { toast } from 'sonner';
// Lazy-load heavier, non-critical components to reduce initial bundle size.
const RoomBooking = React.lazy(() => import('./RoomBooking'));
const RoomSearch = React.lazy(() => import('./RoomSearch'));
const FacultySchedule = React.lazy(() => import('./FacultySchedule'));
const ProfileSettings = React.lazy(() => import('./ProfileSettings'));
import NotificationBell from './NotificationBell';
import NotificationCenter from './NotificationCenter';
import { OfflineQueueViewer } from './OfflineQueueViewer';
import { OfflineNotice } from './OfflineNotice';
import ErrorBoundary from './ErrorBoundary';
import type { Notification } from '../lib/notificationService';
import { LogoutConfirmDialog } from './LogoutConfirmDialog';
import { useNotificationContext } from '../contexts/NotificationContext';
import type { User, Classroom, BookingRequest, Schedule } from '../App';

interface FacultyDashboardProps {
  user: User;
  classrooms: Classroom[];
  schedules: Schedule[];
  allSchedules: Schedule[];
  bookingRequests: BookingRequest[];
  allBookingRequests: BookingRequest[];
  onLogout: () => void;
  onBookingRequest: (request: Omit<BookingRequest, 'id' | 'requestDate' | 'status'>, suppressToast?: boolean) => void;
  checkConflicts: (classroomId: string, date: string, startTime: string, endTime: string, checkPastTime?: boolean) => boolean | Promise<boolean>;
  // Optional external prefill data (e.g., when user undoes a recent booking)
  externalInitialData?: {
    classroomId?: string;
    date?: string;
    startTime?: string;
    endTime?: string;
    purpose?: string;
  } | null;
  onExternalInitialDataConsumed?: () => void;
}

export default function FacultyDashboard({
  user,
  classrooms,
  schedules,
  allSchedules,
  bookingRequests,
  allBookingRequests,
  onLogout,
  onBookingRequest,
  checkConflicts,
  externalInitialData,
  onExternalInitialDataConsumed
}: FacultyDashboardProps) {
  const allowedTabs = ['overview','booking','search','schedule','settings'] as const;
  type FacultyTab = typeof allowedTabs[number];

  // Default to overview; don't persist last-active tab across logout/login.
  const [activeTab, setActiveTab] = useState<FacultyTab>('overview');

  const [scheduleInitialTab, setScheduleInitialTab] = useState<'upcoming' | 'requests' | 'approved' | 'cancelled' | 'history' | 'rejected'>('upcoming');

  // When user clicks "Book Similar", we store initial data and switch to booking tab
  const [bookingInitialData, setBookingInitialData] = useState<{
    classroomId?: string;
    date?: string;
    startTime?: string;
    endTime?: string;
    purpose?: string;
  } | null>(null);

  // Get notifications for graying out acknowledged items and counting unacknowledged
  const notificationCtx = useNotificationContext();
  const acknowledgedNotifications = notificationCtx.notifications.filter(n => n.acknowledgedAt);
  const allNotifications = notificationCtx.notifications;

  // Wrap onBookingRequest to redirect to overview tab after successful submission
  const handleBookingRequestWithRedirect = async (request: Omit<BookingRequest, 'id' | 'requestDate' | 'status'>, suppressToast?: boolean) => {
    await onBookingRequest(request, suppressToast);
    // Redirect to overview tab after successful booking
    setActiveTab('overview');
  };

  // Handle notification navigation
  const handleNotificationNavigate = (notification: Notification) => {
    setShowNotifications(false); // Close notification panel
    
    // Map notification type to appropriate tab and sub-tab
    if (notification.type === 'approved') {
      setActiveTab('schedule');
      setScheduleInitialTab('approved');
    } else if (notification.type === 'rejected') {
      setActiveTab('schedule');
      setScheduleInitialTab('rejected');
    } else if (notification.type === 'cancelled' || notification.type === 'faculty_cancelled') {
      setActiveTab('schedule');
      setScheduleInitialTab('cancelled');
    } else if (notification.type === 'classroom_disabled') {
      // For classroom disabled, show in requests/pending tab as it affects pending bookings
      setActiveTab('schedule');
      setScheduleInitialTab('requests');
    }
  };

  // Handle reserve from search - redirect to booking tab with prefilled data
  const handleReserveFromSearch = (classroomId: string, date: string, startTime: string, endTime: string) => {
    setBookingInitialData({
      classroomId,
      date,
      startTime,
      endTime,
      purpose: ''
    });
    setActiveTab('booking');
  };

  // If App provides external prefill data (e.g., undo action), consume it and open booking tab
  useEffect(() => {
    if (externalInitialData) {
      setBookingInitialData(externalInitialData);
      setActiveTab('booking');
      // Let parent know we've consumed it so it can clear the payload
      try {
        onExternalInitialDataConsumed?.();
      } catch (e) {
        logger.warn('Error calling onExternalInitialDataConsumed:', e);
      }
    }
  }, [externalInitialData, onExternalInitialDataConsumed]);

  // Quick rebook: attempt to submit immediately, otherwise fall back to opening the booking form with prefill
  const handleQuickRebook = async (initial: { classroomId: string; date: string; startTime: string; endTime: string; purpose?: string }) => {
    if (!initial || !initial.classroomId || !initial.date || !initial.startTime || !initial.endTime) {
      toast.error('Missing booking information for quick rebook.');
      setBookingInitialData(initial);
      toast('Form pre-filled with available information. Please review and submit.');
      setActiveTab('booking');
      return;
    }

    // For quick rebook, shift the booking to the same weekday next week to avoid immediate conflicts
    const targetDate = addDaysToDateString(initial.date, 7);

    // Basic validations (use the shifted date)
    if (isPastBookingTime(targetDate, initial.startTime)) {
      toast.error('Cannot quick-rebook a past time. Opening the booking form for adjustments.');
      setBookingInitialData({ ...initial, date: targetDate });
      toast('Form pre-filled with the previous booking — please review and submit.');
      setActiveTab('booking');
      return;
    }

    if (!isReasonableBookingDuration(initial.startTime, initial.endTime)) {
      toast.error('Requested duration is invalid (min 30 minutes, max 8 hours). Opening form to adjust.');
      setBookingInitialData(initial);
      toast('Form pre-filled with the previous booking — please review and submit.');
      setActiveTab('booking');
      return;
    }

  const start24 = convertTo24Hour(initial.startTime);
  const end24 = convertTo24Hour(initial.endTime);

    try {
      const conflict = await Promise.resolve(checkConflicts(initial.classroomId, targetDate, start24, end24, true));
      if (conflict) {
        toast.error('Time slot is no longer available. Opening booking form so you can choose another time.');
        setBookingInitialData({ ...initial, date: targetDate });
        toast('Form pre-filled with the previous booking — please review and submit.');
        setActiveTab('booking');
        return;
      }

      // Build request payload
      const request = {
        facultyId: user.id,
        facultyName: user.name,
        classroomId: initial.classroomId,
        classroomName: (classrooms.find(c => c.id === initial.classroomId)?.name) || '',
        date: targetDate,
        startTime: start24,
        endTime: end24,
        purpose: initial.purpose || ''
      } as Omit<BookingRequest, 'id' | 'requestDate' | 'status'>;

    // Suppress the default booking toast and show a specialized quick-rebook toast
    await Promise.resolve(onBookingRequest(request, true));
    toast.success('Reservation request submitted (Quick Rebook).');
    } catch (err) {
      console.error('Quick rebook failed', err);
      toast.error('Failed to submit quick rebook. Opening booking form for manual retry.');
      setBookingInitialData(initial);
      toast('Form pre-filled with the previous booking — please review and submit.');
      setActiveTab('booking');
    }
  };

  // Handle conflict retry from offline queue
  const handleConflictRetry = (bookingData: { classroomId: string; date: string; startTime: string; endTime: string; purpose: string }) => {
    setBookingInitialData(bookingData);
    setActiveTab('booking');
  };

  // Tab persistence removed: no storage side-effects for active tab

  // Scroll to top when component mounts
  useEffect(() => {
    window.scrollTo({ top: 0, behavior: 'smooth' });
  }, []);

  // Trigger page refresh when switching to settings tab (fixes push notification service worker init)
  useEffect(() => {
    const hasRefreshedForSettings = sessionStorage.getItem('settingsTabRefreshed');
    
    if (activeTab === 'settings' && !hasRefreshedForSettings) {
      if (navigator.onLine) {
        console.log('[FacultyDashboard] First time opening settings tab, refreshing page for service worker init...');
        sessionStorage.setItem('settingsTabRefreshed', 'true');
        sessionStorage.setItem('returnToTab', 'settings');
        window.location.reload();
      } else {
        console.log('[FacultyDashboard] Settings tab opened offline, skipping refresh (will refresh on next online visit)');
      }
    }
  }, [activeTab]);

  // Restore tab after refresh
  useEffect(() => {
    const returnToTab = sessionStorage.getItem('returnToTab');
    if (returnToTab && allowedTabs.includes(returnToTab as any)) {
      setActiveTab(returnToTab as FacultyTab);
      sessionStorage.removeItem('returnToTab');
    }
  }, []);

  // Statistics - optimized with single reduce pass to minimize overhead
  // Note: Deduplication now handled at service layer (lib/firebaseService.ts)
  const stats = useMemo(() => {
    const today = new Date();
    
    const upcomingClasses = schedules.reduce((count, s) => {
      const scheduleDate = new Date(s.date);
      return count + (scheduleDate >= today && s.status === 'confirmed' ? 1 : 0);
    }, 0);
    
    const result = bookingRequests.reduce((acc, r) => {
      acc.total++;
      if (r.status === 'approved') acc.approved++;
      else if (r.status === 'rejected') acc.rejected++;
      else if (r.status === 'pending' && !isPastBookingTime(r.date, convertTo12Hour(r.startTime))) {
        acc.pending++;
      }
      return acc;
    }, { pending: 0, approved: 0, rejected: 0, total: 0 });
    
    return { upcomingClasses, ...result };
  }, [schedules, bookingRequests]);

  // Destructure for backwards compatibility with existing code
  const { upcomingClasses, pending: pendingRequests, approved: approvedRequests, rejected: rejectedRequests, total: totalRequests } = stats;

  const getStatusBadgeVariant = (status: string) => {
    switch (status) {
      case 'approved':
        return 'default';
      case 'rejected':
        return 'destructive';
      default:
        return 'secondary';
    }
  };

  const formatDate = (dateString: string) => {
    const date = new Date(dateString);
    const today = new Date();
    const tomorrow = new Date(today);
    tomorrow.setDate(tomorrow.getDate() + 1);

    if (date.toDateString() === today.toDateString()) {
      return 'Today';
    } else if (date.toDateString() === tomorrow.toDateString()) {
      return 'Tomorrow';
    } else {
      return date.toLocaleDateString('en-US', { 
        weekday: 'short', 
        month: 'short', 
        day: 'numeric' 
      });
    }
  };

  const [showNotifications, setShowNotifications] = useState(false);
  const [forceBellUnread, setForceBellUnread] = useState<number | null>(null);
  const [showLogoutConfirm, setShowLogoutConfirm] = useState(false);

  return (
    <div className="min-h-screen bg-gray-50">
      {/* Header */}
      <header className="bg-white shadow-sm border-b">
        <div className="px-3 sm:px-4 md:px-6 lg:px-8 py-3 sm:py-4">
          <div className="flex items-center justify-between gap-2 sm:gap-3 md:gap-4">
            <div className="flex items-center space-x-2 sm:space-x-3 md:space-x-4 min-w-0 flex-shrink">
              {/* Faculty Icon */}
              <GraduationCap className="h-6 w-6 sm:h-7 sm:w-7 md:h-8 md:w-8 text-blue-600 flex-shrink-0" />
              
              <div className="min-w-0">
                <h1 className="text-base sm:text-lg md:text-xl lg:text-2xl font-semibold text-gray-900 truncate">Faculty Dashboard</h1>
                <p className="text-xs sm:text-sm md:text-base text-gray-600 hidden sm:block truncate">PLV CEIT Classroom Management</p>
              </div>
            </div>
            <div className="flex items-center space-x-1 sm:space-x-2 md:space-x-3 flex-shrink-0">
              <div className="hidden md:block text-right min-w-0">
                <p className="text-xs sm:text-sm md:text-base font-medium text-gray-900 truncate max-w-[200px] lg:max-w-[280px]">{user.name}</p>
                <p className="text-xs text-gray-500 truncate max-w-[200px] lg:max-w-[280px]">
                  {user.departments && user.departments.length >= 2 
                    ? abbreviateDepartments(user.departments)
                    : user.department
                  } • {user.email}
                </p>
              </div>
              <div className="flex items-center space-x-1 sm:space-x-2">
                <NotificationBell userId={user.id} onOpen={() => setShowNotifications(true)} forceUnread={forceBellUnread} />
                <div className="transition-transform hover:scale-105 active:scale-95">
                  <Button
                    variant="outline"
                    size="sm"
                    onClick={() => setShowLogoutConfirm(true)}
                    // ARIA: provide accessible name for icon-only and responsive logout control
                    aria-label="Logout"
                    className="transition-all duration-200 text-xs sm:text-sm"
                  >
                    <LogOut className="h-3 w-3 sm:h-4 sm:w-4 sm:mr-1.5 md:mr-2" />
                    <span className="hidden sm:inline">Logout</span>
                  </Button>
                </div>
              </div>
              {showNotifications && (
                <div className="fixed right-2 sm:right-4 top-16 sm:top-20 z-50">
                  <NotificationCenter
                    userId={user.id}
                    onClose={() => setShowNotifications(false)}
                    onAcknowledgeAll={(newCount) => {
                      // Immediately show the new unread count on the bell. If null, force to 0.
                      setForceBellUnread(typeof newCount === 'number' ? newCount : 0);
                      // Clear the forced value after 1.5s so the real-time listener resumes control
                      setTimeout(() => setForceBellUnread(null), 1500);
                      setShowNotifications(false);
                    }}
                    onNavigate={handleNotificationNavigate}
                  />
                </div>
              )}
            </div>
          </div>
        </div>
      </header>

      <div className="p-3 sm:p-4 md:p-6 lg:p-8">
  <Tabs value={activeTab} onValueChange={(v) => setActiveTab(v as FacultyTab)} className="space-y-4 sm:space-y-5 md:space-y-6">
          {/* Desktop Tab Layout */}
          <TabsList className="hidden sm:flex w-full h-11 md:h-12">
            <TabsTrigger value="overview" className="flex-1 px-2 md:px-4 py-1.5 md:py-2 text-xs md:text-sm">
              <BookOpen className="h-3 w-3 md:h-4 md:w-4 mr-1 md:mr-2" />
              <span className="hidden lg:inline">Overview</span>
            </TabsTrigger>
            <TabsTrigger value="booking" className="flex-1 px-2 md:px-4 py-1.5 md:py-2 text-xs md:text-sm">
              <Plus className="h-3 w-3 md:h-4 md:w-4 mr-1 md:mr-2" />
              <span className="hidden lg:inline">Reserve a Classroom</span>
              <span className="lg:hidden">Reserve</span>
            </TabsTrigger>
            <TabsTrigger value="search" className="flex-1 px-4 py-2">
              <Search className="h-4 w-4 mr-2" />
              Search
            </TabsTrigger>
            <TabsTrigger value="schedule" className="flex-1 px-4 py-2">
              <Calendar className="h-4 w-4 mr-2" />
              My Schedule
            </TabsTrigger>
            <TabsTrigger value="settings" className="flex-1 px-4 py-2">
              <Settings className="h-4 w-4 mr-2" />
              Settings
            </TabsTrigger>
          </TabsList>
          
          {/* Mobile Horizontal Scrollable Tabs */}
          <div className="sm:hidden mobile-tab-container">
            <TabsList className="mobile-tab-scroll bg-background/80 backdrop-blur-lg border rounded-lg h-12 p-1">
              <TabsTrigger value="overview" className="mobile-tab-item flex items-center space-x-2 px-4 py-2">
                <BookOpen className="h-4 w-4 flex-shrink-0" />
                <span>Overview</span>
              </TabsTrigger>
              <TabsTrigger value="booking" className="mobile-tab-item flex items-center space-x-2 px-4 py-2">
                <Plus className="h-4 w-4 flex-shrink-0" />
                <span>Reserve a Classroom</span>
              </TabsTrigger>
              <TabsTrigger value="search" className="mobile-tab-item flex items-center space-x-2 px-4 py-2">
                <Search className="h-4 w-4 flex-shrink-0" />
                <span>Search</span>
              </TabsTrigger>
              <TabsTrigger value="schedule" className="mobile-tab-item flex items-center space-x-2 px-4 py-2">
                <Calendar className="h-4 w-4 flex-shrink-0" />
                <span>My Schedule</span>
              </TabsTrigger>
              <TabsTrigger value="settings" className="mobile-tab-item flex items-center space-x-2 px-4 py-2">
                <Settings className="h-4 w-4 flex-shrink-0" />
                <span>Settings</span>
              </TabsTrigger>
            </TabsList>
            <div className="tab-scroll-indicator"></div>
          </div>

          <TabsContent value="overview" className="space-y-4 sm:space-y-5 md:space-y-6">
            {/* Offline Queue Viewer */}
<<<<<<< HEAD
            <OfflineQueueViewer classrooms={classrooms} />
=======
            <OfflineQueueViewer 
              classrooms={classrooms} 
              onRetryBooking={handleConflictRetry}
            />
>>>>>>> fa75a45a

            {/* Statistics Cards */}
            <div className="grid grid-cols-1 sm:grid-cols-2 md:grid-cols-3 lg:grid-cols-4 xl:grid-cols-5 gap-3 sm:gap-4 md:gap-5 lg:gap-6 animate-in">
              <div className="transition-all duration-300 hover:-translate-y-1">
                <Card 
                  className="h-full stat-card-clickable cursor-pointer" 
                  onClick={() => setActiveTab('schedule')}
                  title="Click to view your schedule"
                >
                  <CardContent className="p-4 sm:p-5 md:p-6">
                    <div className="flex items-center justify-between">
                      <div>
                        <p className="text-xs sm:text-sm font-medium text-gray-600">Upcoming Classes</p>
                        <p className="text-2xl sm:text-3xl md:text-4xl font-bold text-blue-600">{upcomingClasses}</p>
                      </div>
                      <div className="transition-transform hover:scale-110">
                        <Calendar className="h-6 w-6 sm:h-7 sm:w-7 md:h-8 md:w-8 text-blue-600" />
                      </div>
                    </div>
                  </CardContent>
                </Card>
              </div>

              <div className="transition-all duration-300 hover:-translate-y-1">
                <Card
                  className="h-full stat-card-clickable cursor-pointer"
                  role="button"
                  tabIndex={0}
                  title="Click to view your pending requests"
                  onClick={() => {
                    setScheduleInitialTab('requests');
                    setActiveTab('schedule');
                  }}
                  onKeyDown={(e: React.KeyboardEvent) => {
                    if (e.key === 'Enter' || e.key === ' ') {
                      e.preventDefault();
                      setScheduleInitialTab('requests');
                      setActiveTab('schedule');
                    }
                  }}
                >
                  <CardContent className="p-4 sm:p-5 md:p-6">
                    <div className="flex items-center justify-between">
                      <div>
                        <p className="text-xs sm:text-sm font-medium text-gray-600">Pending Requests</p>
                        <p className="text-2xl sm:text-3xl md:text-4xl font-bold text-orange-600">{pendingRequests}</p>
                      </div>
                      <div className={`transition-transform ${pendingRequests > 0 ? 'animate-pulse' : ''}`}>
                        <Clock className="h-6 w-6 sm:h-7 sm:w-7 md:h-8 md:w-8 text-orange-600" />
                      </div>
                    </div>
                  </CardContent>
                </Card>
              </div>

            <div className="transition-all duration-300 hover:-translate-y-1">
              <Card
                className="h-full stat-card-clickable cursor-pointer"
                role="button"
                tabIndex={0}
                title="Click to view your rejected requests"
                onClick={() => {
                  setScheduleInitialTab('rejected');
                  setActiveTab('schedule');
                }}
                onKeyDown={(e: React.KeyboardEvent) => {
                  if (e.key === 'Enter' || e.key === ' ') {
                    e.preventDefault();
                    setScheduleInitialTab('rejected');
                    setActiveTab('schedule');
                  }
                }}
              >
                <CardContent className="p-6">
                  <div className="flex items-center justify-between">
                    <div>
                      <p className="text-sm font-medium text-gray-600">Rejected Requests</p>
                      <p className="text-3xl font-bold text-red-600">{rejectedRequests}</p>
                    </div>
                    <div className="transition-transform hover:scale-110">
                      <X className="h-8 w-8 text-red-600" />
                    </div>
                  </div>
                </CardContent>
              </Card>
            </div>

              <div className="transition-all duration-300 hover:-translate-y-1">
                <Card
                  className="h-full stat-card-clickable cursor-pointer"
                  role="button"
                  tabIndex={0}
                  title="Click to view your approved requests"
                  onClick={() => {
                    setScheduleInitialTab('approved');
                    setActiveTab('schedule');
                  }}
                  onKeyDown={(e: React.KeyboardEvent) => {
                    if (e.key === 'Enter' || e.key === ' ') {
                      e.preventDefault();
                      setScheduleInitialTab('approved');
                      setActiveTab('schedule');
                    }
                  }}
                >
                  <CardContent className="p-6">
                    <div className="flex items-center justify-between">
                      <div>
                        <p className="text-sm font-medium text-gray-600">Approved Requests</p>
                        <p className="text-3xl font-bold text-green-600">{approvedRequests}</p>
                      </div>
                      <div className="transition-transform hover:scale-110">
                        <CheckCircle className="h-8 w-8 text-green-600" />
                      </div>
                    </div>
                  </CardContent>
                </Card>
              </div>

              <div className="transition-all duration-300 hover:-translate-y-1">
                <Card
                  className="h-full stat-card-clickable cursor-pointer"
                  role="button"
                  tabIndex={0}
                  title="Click to view request history"
                  onClick={() => {
                    setScheduleInitialTab('history');
                    setActiveTab('schedule');
                  }}
                  onKeyDown={(e: React.KeyboardEvent) => {
                    if (e.key === 'Enter' || e.key === ' ') {
                      e.preventDefault();
                      setScheduleInitialTab('history');
                      setActiveTab('schedule');
                    }
                  }}
                >
                  <CardContent className="p-6">
                    <div className="flex items-center justify-between">
                      <div>
                        <p className="text-sm font-medium text-gray-600">Total Requests</p>
                        <p className="text-3xl font-bold text-gray-900">{totalRequests}</p>
                      </div>
                      <div className="transition-transform hover:scale-110">
                        <BookOpen className="h-8 w-8 text-gray-600" />
                      </div>
                    </div>
                  </CardContent>
                </Card>
              </div>
            </div>

            {/* Recent Requests and Upcoming Schedule */}
            <div className="grid grid-cols-1 lg:grid-cols-2 gap-6">
              {/* Recent Reservation Requests */}
              <div className="animate-in" style={{ animationDelay: '0.2s' }}>
                <Card className="h-full transition-shadow duration-200 hover:shadow-lg">
                    <CardHeader>
                    <CardTitle>Recent Requests</CardTitle>
                    <CardDescription>Your latest classroom reservation requests</CardDescription>
                  </CardHeader>
                  <CardContent>
                    {bookingRequests.length === 0 ? (
                      <div className="text-center py-8">
                        <BookOpen className="h-12 w-12 text-gray-400 mx-auto mb-4" />
                        <p className="text-gray-500">No reservation requests yet</p>
                        <Button 
                          onClick={() => setActiveTab('booking')} 
                          className="mt-4 transition-transform hover:scale-105"
                        >
                          Reserve Your First Room
                        </Button>
                      </div>
                    ) : (
                      <div className="space-y-4 max-h-80 overflow-y-auto">
                        {bookingRequests
                          .sort((a, b) => new Date(b.requestDate).getTime() - new Date(a.requestDate).getTime())
                          .slice(0, 5)
                          .map((request, index) => {
                            // Map request status to appropriate schedule tab
                            const getTabForStatus = (status: BookingRequest['status']): 'upcoming' | 'requests' | 'approved' | 'cancelled' | 'history' | 'rejected' => {
                              switch (status) {
                                case 'pending':
                                  return 'requests';
                                case 'approved':
                                  return 'approved';
                                case 'rejected':
                                  return 'rejected';
                                case 'cancelled':
                                  return 'cancelled';
                                case 'expired':
                                  return 'history';
                                default:
                                  return 'requests';
                              }
                            };

                            return (
                              <div 
                                key={request.id} 
                                className="p-4 border rounded-lg transition-all duration-200 hover:shadow-md hover:bg-gray-50 animate-in cursor-pointer"
                                style={{ animationDelay: `${0.1 * index}s` }}
                                role="button"
                                tabIndex={0}
                                title={`Click to view in ${getTabForStatus(request.status)} tab`}
                                onClick={() => {
                                  setScheduleInitialTab(getTabForStatus(request.status));
                                  setActiveTab('schedule');
                                }}
                                onKeyDown={(e: React.KeyboardEvent) => {
                                  if (e.key === 'Enter' || e.key === ' ') {
                                    e.preventDefault();
                                    setScheduleInitialTab(getTabForStatus(request.status));
                                    setActiveTab('schedule');
                                  }
                                }}
                              >
                                <div className="flex items-start justify-between mb-2">
                                  <div className="flex-1 min-w-0">
                                    <p className="font-medium text-gray-900 truncate">{request.classroomName}</p>
                                    <p className="text-sm text-gray-600">{formatDate(request.date)} • {formatTimeRange(convertTo12Hour(request.startTime), convertTo12Hour(request.endTime))}</p>
                                  </div>
                                  <Badge variant={getStatusBadgeVariant(request.status)} className="flex-shrink-0 ml-2">
                                    {request.status}
                                  </Badge>
                                </div>
                                <p className="text-sm text-gray-500 break-words">{request.purpose}</p>
                                {request.adminFeedback && (
                                  <div className="mt-2 p-2 bg-gray-50 rounded text-sm">
                                    <p className="font-medium text-gray-700">Admin Feedback:</p>
                                    <p className="text-gray-600">{request.adminFeedback}</p>
                                  </div>
                                )}
                              </div>
                            );
                          })}
                      </div>
                    )}
                  </CardContent>
                </Card>
              </div>

              {/* Upcoming Schedule */}
              <div className="animate-in" style={{ animationDelay: '0.4s' }}>
                <Card
                  className="h-full transition-shadow duration-200 hover:shadow-lg stat-card-clickable cursor-pointer"
                  role="button"
                  tabIndex={0}
                  title="Click to view upcoming classes"
                  onClick={() => {
                    setScheduleInitialTab('upcoming');
                    setActiveTab('schedule');
                  }}
                  onKeyDown={(e: React.KeyboardEvent) => {
                    if (e.key === 'Enter' || e.key === ' ') {
                      e.preventDefault();
                      setScheduleInitialTab('upcoming');
                      setActiveTab('schedule');
                    }
                  }}
                >
                    <CardHeader>
                    <CardTitle>Upcoming Classes</CardTitle>
                    <CardDescription>Your confirmed classroom reservations</CardDescription>
                  </CardHeader>
                  <CardContent>
                    {schedules.filter(s => {
                      const scheduleDate = new Date(s.date);
                      const today = new Date();
                      return scheduleDate >= today && s.status === 'confirmed';
                    }).length === 0 ? (
                      <div className="text-center py-8">
                        <Calendar className="h-12 w-12 text-gray-400 mx-auto mb-4" />
                        <p className="text-gray-500">No upcoming classes</p>
                        <Button 
                          onClick={() => setActiveTab('booking')} 
                          className="mt-4 transition-transform hover:scale-105"
                        >
                          Reserve a Room
                        </Button>
                      </div>
                    ) : (
                      <div className="space-y-4 max-h-80 overflow-y-auto">
                        {schedules
                          .filter(s => {
                            const scheduleDate = new Date(s.date);
                            const today = new Date();
                            return scheduleDate >= today && s.status === 'confirmed';
                          })
                          .sort((a, b) => new Date(a.date).getTime() - new Date(b.date).getTime())
                          .slice(0, 5)
                          .map((schedule, index) => (
                            <div 
                              key={schedule.id} 
                              className="p-4 border rounded-lg transition-all duration-200 hover:shadow-md hover:bg-green-50 animate-in"
                              style={{ animationDelay: `${0.1 * index}s` }}
                            >
                              <div className="flex items-start justify-between mb-2">
                                <div className="flex-1 min-w-0">
                                  <p className="font-medium text-gray-900 truncate">{schedule.classroomName}</p>
                                  <p className="text-sm text-gray-600">{formatDate(schedule.date)} • {formatTimeRange(convertTo12Hour(schedule.startTime), convertTo12Hour(schedule.endTime))}</p>
                                </div>
                                <div className="flex items-center space-x-2 flex-shrink-0 ml-2">
                                  <Badge variant="default" className="bg-green-100 text-green-800">
                                    Confirmed
                                  </Badge>
                                </div>
                              </div>
                              <p className="text-sm text-gray-500 break-words">{schedule.purpose}</p>
                            </div>
                          ))}
                      </div>
                    )}
                  </CardContent>
                </Card>
              </div>
            </div>
          </TabsContent>

          <TabsContent value="booking">
            <div className="animate-in">
              <ErrorBoundary fallback={<div className="p-4 text-center text-red-500">Error loading booking form. Please refresh the page.</div>}>
                <Suspense fallback={<div className="p-4">Loading booking form…</div>}>
                  <RoomBooking
                    classrooms={classrooms}
                    schedules={allSchedules}
                    bookingRequests={allBookingRequests}
                    onBookingRequest={handleBookingRequestWithRedirect}
                    initialData={bookingInitialData ?? undefined}
                    user={user}
                    checkConflicts={checkConflicts}
                  />
                </Suspense>
              </ErrorBoundary>
            </div>
          </TabsContent>

          <TabsContent value="search">
            <div className="animate-in">
              <OfflineNotice showCachedMessage />
              <ErrorBoundary fallback={<div className="p-4 text-center text-red-500">Error loading search. Please refresh the page.</div>}>
                <Suspense fallback={<div className="p-4">Loading search…</div>}>
                  <RoomSearch
                    classrooms={classrooms}
                    schedules={allSchedules}
                    bookingRequests={allBookingRequests}
                    onReserve={handleReserveFromSearch}
                  />
                </Suspense>
              </ErrorBoundary>
            </div>
          </TabsContent>

          <TabsContent value="schedule">
            <div className="animate-in">
              <OfflineNotice showCachedMessage />
              <ErrorBoundary fallback={<div className="p-4 text-center text-red-500">Error loading schedule. Please refresh the page.</div>}>
                <Suspense fallback={<div className="p-4">Loading schedule…</div>}>
                  <FacultySchedule
                    schedules={schedules}
                    bookingRequests={bookingRequests}
                    initialTab={scheduleInitialTab}
                    userId={user?.id}
                    acknowledgedNotifications={acknowledgedNotifications}
                    allNotifications={allNotifications}
                    onQuickRebook={(initial: { classroomId: string; date: string; startTime: string; endTime: string; purpose?: string }) => {
                      void handleQuickRebook(initial);
                    }}
                  />
                </Suspense>
              </ErrorBoundary>
            </div>
          </TabsContent>

          <TabsContent value="settings">
            <div className="animate-in">
              <ErrorBoundary fallback={<div className="p-4 text-center text-red-500">Error loading settings. Please refresh the page.</div>}>
                <Suspense fallback={<div className="p-4">Loading settings…</div>}>
                  <ProfileSettings user={user} />
                </Suspense>
              </ErrorBoundary>
            </div>
          </TabsContent>
        </Tabs>
      </div>

      <LogoutConfirmDialog
        open={showLogoutConfirm}
        onOpenChange={setShowLogoutConfirm}
        onConfirm={() => {
          setShowLogoutConfirm(false);
          onLogout();
        }}
      />
    </div>
  );
}<|MERGE_RESOLUTION|>--- conflicted
+++ resolved
@@ -429,14 +429,10 @@
 
           <TabsContent value="overview" className="space-y-4 sm:space-y-5 md:space-y-6">
             {/* Offline Queue Viewer */}
-<<<<<<< HEAD
-            <OfflineQueueViewer classrooms={classrooms} />
-=======
             <OfflineQueueViewer 
               classrooms={classrooms} 
               onRetryBooking={handleConflictRetry}
             />
->>>>>>> fa75a45a
 
             {/* Statistics Cards */}
             <div className="grid grid-cols-1 sm:grid-cols-2 md:grid-cols-3 lg:grid-cols-4 xl:grid-cols-5 gap-3 sm:gap-4 md:gap-5 lg:gap-6 animate-in">
