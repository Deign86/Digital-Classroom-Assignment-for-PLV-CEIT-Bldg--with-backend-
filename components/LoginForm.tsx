import React, { useState, useEffect } from 'react';
import { Card, CardContent, CardDescription, CardHeader, CardTitle } from './ui/card';
import { Button } from './ui/button';
import { Input } from './ui/input';
import { Label } from './ui/label';
import { Select, SelectContent, SelectItem, SelectTrigger, SelectValue } from './ui/select';
import { Tabs, TabsContent, TabsList, TabsTrigger } from './ui/tabs';
import { readPreferredTab, writeStoredTab, writeTabToHash } from '../utils/tabPersistence';
import { GraduationCap, Building2, Lock, Mail, User as UserIcon, AlertCircle, Eye, EyeOff } from 'lucide-react';
import { toast } from 'sonner';
import { useAnnouncer } from './Announcer';
import { logger } from '../lib/logger';
import { executeWithNetworkHandling } from '../lib/networkErrorHandler';
import type { User } from '../App';
import PasswordResetDialog from './PasswordResetDialog';

const RECAPTCHA_SITE_KEY = import.meta.env.VITE_RECAPTCHA_SITE_KEY as string | undefined;

// Load reCAPTCHA script dynamically with environment variable
const loadRecaptchaScript = (): Promise<void> => {
  return new Promise((resolve, reject) => {
    if (!RECAPTCHA_SITE_KEY) {
      logger.warn('reCAPTCHA site key not configured');
      resolve();
      return;
    }

    // Check if script already loaded
    if (window.grecaptcha?.enterprise) {
      resolve();
      return;
    }

    // Check if script tag already exists
    const existingScript = document.querySelector('script[src*="recaptcha/enterprise.js"]');
    if (existingScript) {
      existingScript.addEventListener('load', () => resolve());
      existingScript.addEventListener('error', reject);
      return;
    }

    // Create and load script
    const script = document.createElement('script');
    script.src = `https://www.google.com/recaptcha/enterprise.js?render=${RECAPTCHA_SITE_KEY}`;
    script.async = true;
    script.defer = true;
    script.onload = () => {
      logger.log('reCAPTCHA script loaded successfully');
      resolve();
    };
    script.onerror = (error) => {
      logger.error('Failed to load reCAPTCHA script:', error);
      reject(new Error('Failed to load reCAPTCHA'));
    };
    document.head.appendChild(script);
  });
};

interface LoginFormProps {
  onLogin: (email: string, password: string) => boolean | Promise<boolean>;
  onSignup: (
    email: string,
    name: string,
    department: string,
    password: string,
    recaptchaToken?: string
  ) => boolean | Promise<boolean>;
  users: User[];
  isLocked?: boolean;
  accountLockedMessage?: string | null;
}

export default function LoginForm({ onLogin, onSignup, users, isLocked = false, accountLockedMessage = null }: LoginFormProps) {
  const [email, setEmail] = useState('');
  const [password, setPassword] = useState('');
  const [signupData, setSignupData] = useState({
    email: '',
    firstName: '',
    lastName: '',
    department: '',
    password: '',
    confirmPassword: '',
  });
  const [isLoading, setIsLoading] = useState(false);
  const [signupIsLoading, setSignupIsLoading] = useState(false);
  const STORAGE_KEY = 'plv:loginForm:activeTab';
  const allowed = ['login', 'signup'];
  const [activeTab, setActiveTab] = useState<string>(() => readPreferredTab(STORAGE_KEY, 'login', allowed));

  // Load reCAPTCHA script on component mount
  useEffect(() => {
    if (typeof window !== 'undefined' && RECAPTCHA_SITE_KEY) {
      loadRecaptchaScript().catch((error) => {
        logger.error('Failed to load reCAPTCHA on mount:', error);
      });
    }
  }, []);

  useEffect(() => {
    try {
      writeStoredTab(STORAGE_KEY, activeTab);
      writeTabToHash(activeTab);
    } catch (e) {
      // ignore
    }
  }, [activeTab]);
  const [loginErrors, setLoginErrors] = useState({
    email: '',
    password: ''
  });
  const [signupErrors, setSignupErrors] = useState({
    firstName: '',
    lastName: '',
    email: '',
    department: '',
    password: '',
    confirmPassword: ''
  });

  // Password visibility states for login/signup fields
  const [showLoginPassword, setShowLoginPassword] = useState(false);
  const [showSignupPassword, setShowSignupPassword] = useState(false);
  const [showSignupConfirmPassword, setShowSignupConfirmPassword] = useState(false);

  const { announce } = useAnnouncer();

  const departments = ['Civil Engineering', 'Information Technology'];

  // Shared sanitizer for password fields
  const sanitizePassword = (pwd: string) => {
    if (!pwd) return pwd;
    let cleaned = pwd.replace(/[[\r\n\t]]/g, '');
    cleaned = cleaned.replace(/[\u200B\u200C\u200D\uFEFF]/g, '');
    cleaned = cleaned.trim();
    return cleaned;
  };

  const validateSignupData = (data: typeof signupData) => {
    const errors = {
      firstName: '',
      lastName: '',
      email: '',
      department: '',
      password: '',
      confirmPassword: ''
    };
    let hasErrors = false;

    if (!data.firstName.trim()) {
      errors.firstName = 'First name is required';
      hasErrors = true;
    }

    if (!data.lastName.trim()) {
      errors.lastName = 'Last name is required';
      hasErrors = true;
    }

    if (!data.email.trim()) {
      errors.email = 'Email is required';
      hasErrors = true;
    }

    if (!data.department) {
      errors.department = 'Please select a department';
      hasErrors = true;
    }

    // Enhanced password validation
    if (!data.password) {
      errors.password = 'Please create a password';
      hasErrors = true;
    } else {
      const hasMinLength = data.password.length >= 8;
      const hasUpperCase = /[A-Z]/.test(data.password);
      const hasLowerCase = /[a-z]/.test(data.password);
      const hasNumber = /[0-9]/.test(data.password);
      const hasSpecialChar = /[!@#$%^&*()_+\-=\[\]{};':"\\|,.<>\/?]/.test(data.password);

      if (!hasMinLength || !hasUpperCase || !hasLowerCase || !hasNumber || !hasSpecialChar) {
        errors.password = 'Password does not meet all requirements';
        hasErrors = true;
      }
    }

    if (!data.confirmPassword) {
      errors.confirmPassword = 'Please confirm your password';
      hasErrors = true;
    } else if (data.password !== data.confirmPassword) {
      errors.confirmPassword = 'Passwords do not match';
      hasErrors = true;
    }

    return { errors, hasErrors } as const;
  };

  const handleSubmit = async (e: React.FormEvent) => {
    e.preventDefault();
    // Defensive guard: if the app has flagged this account as locked,
    // prevent any submission attempt (defends against races or manual JS triggers).
    if (isLocked) {
      try {
        if (accountLockedMessage) toast.error(accountLockedMessage);
        else toast.error('Your account is currently locked. Please contact your administrator or support.');
      } catch (toastErr) {
        /* swallow toast errors */
      }
      try { announce('Account locked. Sign in is disabled.'); } catch (e) {}
      return;
    }
    
    // Clear previous errors
    setLoginErrors({ email: '', password: '' });
    
    // Don't attempt login if fields are empty
    // Sanitize password in case user pasted it
    const cleanedPassword = sanitizePassword(password);
    if (cleanedPassword !== password) setPassword(cleanedPassword);

    // Validate fields
    const errors = { email: '', password: '' };
    let hasErrors = false;

    if (!email.trim()) {
      errors.email = 'Email is required';
      hasErrors = true;
    }

    if (!cleanedPassword.trim()) {
      errors.password = 'Password is required';
      hasErrors = true;
    }

    if (hasErrors) {
      setLoginErrors(errors);
      try { announce(Object.values(errors).filter(Boolean).join('. '), 'assertive'); } catch (e) {}
      return;
    }
    
    setIsLoading(true);
    
    try {
      // Execute login with network error handling
      const result = await executeWithNetworkHandling(
        async () => {
          const success = await onLogin(email, cleanedPassword);
          if (!success) {
            throw new Error('Invalid email or password');
          }
          return success;
        },
        {
          operationName: 'sign in',
          successMessage: undefined, // App.tsx handles the welcome message
          maxAttempts: 2, // Fewer retries for auth operations
          showLoadingToast: false, // We'll show our own loading state
        }
      );

      if (!result.success) {
        setPassword('');
        try { announce('Login failed. Please check your email and password.', 'assertive'); } catch (e) {}
      } else {
        try { announce('Login successful. Redirecting to your dashboard.', 'polite'); } catch (e) {}
      }
    } finally {
      setIsLoading(false);
    }
  };
  const handleSignup = async (e: React.FormEvent) => {
    e.preventDefault();

    // Clear previous errors
    setSignupErrors({
      firstName: '',
      lastName: '',
      email: '',
      department: '',
      password: '',
      confirmPassword: ''
    });

    const { errors, hasErrors } = validateSignupData(signupData);
    if (hasErrors) {
      setSignupErrors(errors);
      return;
    }

    // Sanitize signup password fields and persist sanitized versions if changed
    const cleaned = sanitizePassword(signupData.password);
    const cleanedConfirm = sanitizePassword(signupData.confirmPassword);
    if (cleaned !== signupData.password || cleanedConfirm !== signupData.confirmPassword) {
      setSignupData(prev => ({ ...prev, password: cleaned, confirmPassword: cleanedConfirm }));
    }

    setSignupIsLoading(true);
    try {
      // Execute signup with network error handling
      const result = await executeWithNetworkHandling(
        async () => {
          // Execute reCAPTCHA before signup
          let recaptchaToken: string | undefined;
          if (RECAPTCHA_SITE_KEY && typeof window !== 'undefined' && window.grecaptcha?.enterprise) {
            try {
              await new Promise<void>((resolve) => {
                window.grecaptcha!.enterprise.ready(() => resolve());
              });
              
              recaptchaToken = await window.grecaptcha.enterprise.execute(RECAPTCHA_SITE_KEY, { 
                action: 'SIGNUP' 
              });
              logger.log('reCAPTCHA token obtained for signup');
            } catch (recaptchaError) {
              logger.error('reCAPTCHA execution failed:', recaptchaError);
              throw new Error('Security verification failed');
            }
          } else {
            logger.warn('reCAPTCHA not configured or unavailable');
          }

          const fullName = `${signupData.firstName.trim()} ${signupData.lastName.trim()}`;
          const success = await onSignup(
            signupData.email,
            fullName,
            signupData.department,
            signupData.password,
            recaptchaToken
          );
          
<<<<<<< HEAD
          recaptchaToken = await window.grecaptcha.enterprise.execute(RECAPTCHA_SITE_KEY, { 
            action: 'SIGNUP' 
          });
          logger.log('reCAPTCHA token obtained for signup');
        } catch (recaptchaError) {
          logger.error('reCAPTCHA execution failed:', recaptchaError);
          const errorMessage = recaptchaError instanceof Error ? recaptchaError.message : 'Unknown error';
          toast.error(`Security verification failed: ${errorMessage}. Please refresh and try again.`, {
            duration: 5000,
          });
          return;
=======
          if (!success) {
            throw new Error('Signup request failed');
          }
          
          return success;
        },
        {
          operationName: 'submit signup request',
          successMessage: undefined, // App.tsx handles the success message
          maxAttempts: 3,
          showLoadingToast: false,
>>>>>>> d833357f
        }
      );

      if (result.success) {
        setSignupData({
          email: '',
          firstName: '',
          lastName: '',
          department: '',
          password: '',
          confirmPassword: ''
        });
        // Automatically switch to login tab after successful signup
        try { announce('Signup request submitted. You will be notified when your account is approved.', 'polite'); } catch (e) {}
        setTimeout(() => {
          setActiveTab('login');
        }, 1500); // Small delay to let user see the success message
      }
    } finally {
      setSignupIsLoading(false);
    }
  };

  return (
    <div className="w-full space-y-3 sm:space-y-4 lg:space-y-5">
      {/* Header */}
      <div className="text-center space-y-1.5 sm:space-y-2 lg:space-y-3">
        <h1 className="text-xl sm:text-2xl md:text-3xl lg:text-4xl font-semibold text-gray-900">Welcome</h1>
        <p className="text-sm sm:text-base md:text-lg text-gray-600 max-w-2xl mx-auto px-4">Sign in to manage your classroom reservations</p>
      </div>

      {/* Login/Signup Form */}
      <Tabs value={activeTab} onValueChange={setActiveTab} className="w-full">
  <TabsList className="grid w-full grid-cols-2 mb-4 sm:mb-5 bg-gray-100 rounded-xl p-0.5 sm:p-1 mx-auto max-w-full sm:max-w-md md:max-w-lg overflow-hidden login-tabs">
          <TabsTrigger value="login" className="text-xs sm:text-sm md:text-base px-2 sm:px-3 py-1.5 sm:py-2">Faculty Sign In</TabsTrigger>
          <TabsTrigger value="signup" className="text-xs sm:text-sm md:text-base px-2 sm:px-3 py-1.5 sm:py-2">Faculty Request</TabsTrigger>
        </TabsList>
      
        <TabsContent value="login" className="space-y-4 sm:space-y-5 mt-4 sm:mt-5">
          <form onSubmit={handleSubmit} className="space-y-4 sm:space-y-5 max-w-md mx-auto" noValidate>
            <div className="space-y-3.5 sm:space-y-4">
              <div className="space-y-2">
                <Label htmlFor="email" className="text-sm sm:text-base">Email Address</Label>
                <div className="relative">
                  <Mail className="absolute left-3 top-1/2 transform -translate-y-1/2 h-4 w-4 sm:h-5 sm:w-5 text-gray-400" />
                  <Input
                    id="email"
                    type="email"
                    placeholder="your.email@plv.edu.ph"
                    value={email}
                    onChange={(e) => {
                      setEmail(e.target.value);
                      if (loginErrors.email) {
                        setLoginErrors(prev => ({ ...prev, email: '' }));
                      }
                    }}
                    className={`pl-9 sm:pl-11 h-10 sm:h-11 md:h-12 rounded-xl text-sm sm:text-base ${loginErrors.email ? 'border-red-500 focus-visible:ring-red-500' : ''}`}
                    required
                  />
                </div>
                {loginErrors.email && (
                  <p className="text-xs sm:text-sm text-red-600 flex items-center gap-1">
                    <AlertCircle className="h-3 w-3" />
                    {loginErrors.email}
                  </p>
                )}
              </div>

              <div className="space-y-2">
                <Label htmlFor="password" className="text-sm sm:text-base">Password</Label>
                <div className="relative">
                  <Lock className="absolute left-3 top-1/2 transform -translate-y-1/2 h-4 w-4 sm:h-5 sm:w-5 text-gray-400" />
                  <Input
                    id="password"
                    type={showLoginPassword ? 'text' : 'password'}
                    placeholder="Enter your password"
                    value={password}
                    onChange={(e) => {
                      setPassword(e.target.value);
                      if (loginErrors.password) {
                        setLoginErrors(prev => ({ ...prev, password: '' }));
                      }
                    }}
                    className={`pl-9 sm:pl-11 h-10 sm:h-11 md:h-12 rounded-xl text-sm sm:text-base ${loginErrors.password ? 'border-red-500 focus-visible:ring-red-500' : ''}`}
                    required
                  />
                  <button
                    type="button"
                    onClick={() => setShowLoginPassword(!showLoginPassword)}
                    className="absolute right-3 top-1/2 transform -translate-y-1/2 text-gray-400 hover:text-gray-600 bg-transparent border-0 shadow-none focus:outline-none focus:ring-0"
                    aria-label={showLoginPassword ? 'Hide password' : 'Show password'}
                    aria-pressed={showLoginPassword}
                    title={showLoginPassword ? 'Hide password' : 'Show password'}
                  >
                    {showLoginPassword ? <Eye className="h-4 w-4 sm:h-5 sm:w-5" /> : <EyeOff className="h-4 w-4 sm:h-5 sm:w-5" />}
                  </button>
                </div>
                {loginErrors.password && (
                  <p className="text-xs sm:text-sm text-red-600 flex items-center gap-1">
                    <AlertCircle className="h-3 w-3" />
                    {loginErrors.password}
                  </p>
                )}
                <div className="text-right">
                  <PasswordResetDialog>
                    <button
                      type="button"
                      className="text-xs sm:text-sm text-blue-600 hover:text-blue-700 hover:underline font-medium"
                    >
                      Forgot password?
                    </button>
                  </PasswordResetDialog>
                </div>
              </div>
            </div>

            {isLocked && (
              <div className="mb-3 text-xs sm:text-sm text-red-600">
                {accountLockedMessage ? (
                  <span className="font-medium">{accountLockedMessage}</span>
                ) : (
                  'Your account is locked. You cannot sign in while the account is locked. Please contact your administrator or support.'
                )}
              </div>
            )}

            <Button
              type="submit"
              disabled={isLoading || isLocked}
              aria-busy={isLoading}
              className={
                isLoading
                  ? 'w-full h-10 sm:h-11 md:h-12 rounded-full px-6 text-sm sm:text-base bg-white text-blue-700 border border-blue-200 shadow-none transition-all duration-150 ease-linear'
                  : 'w-full h-10 sm:h-11 md:h-12 rounded-full px-6 text-sm sm:text-base bg-gradient-to-b from-blue-500 to-blue-600 text-white shadow-[0_6px_18px_rgba(14,165,233,0.12)] transition-all duration-150 ease-linear hover:from-blue-400 hover:to-blue-500 hover:shadow-[0_10px_30px_rgba(14,165,233,0.18)]'
              }
            >
              {isLoading ? 'Signing In...' : 'Sign In'}
            </Button>
          </form>
        </TabsContent>

        <TabsContent value="signup" className="space-y-4 sm:space-y-5 mt-4 sm:mt-5">
          <form onSubmit={handleSignup} className="space-y-4 sm:space-y-5 max-w-2xl mx-auto" noValidate>
            <div className="space-y-3 sm:space-y-3.5">
              <div className="grid grid-cols-1 sm:grid-cols-2 gap-3 sm:gap-4">
                <div className="space-y-2">
                  <Label htmlFor="signup-firstName" className="text-sm sm:text-base">First Name</Label>
                  <div className="relative">
                    <UserIcon className="absolute left-3 top-1/2 transform -translate-y-1/2 h-4 w-4 sm:h-5 sm:w-5 text-gray-400" />
                    <Input
                      id="signup-firstName"
                      type="text"
                      placeholder="First name"
                      value={signupData.firstName}
                      onChange={(e) => {
                        setSignupData(prev => ({ ...prev, firstName: e.target.value }));
                        if (signupErrors.firstName) {
                          setSignupErrors(prev => ({ ...prev, firstName: '' }));
                        }
                      }}
                      className={`pl-9 sm:pl-11 h-10 sm:h-11 md:h-12 rounded-xl text-sm sm:text-base ${signupErrors.firstName ? 'border-red-500 focus-visible:ring-red-500' : ''}`}
                      required
                    />
                  </div>
                  {signupErrors.firstName && (
                    <p className="text-xs sm:text-sm text-red-600 flex items-center gap-1">
                      <AlertCircle className="h-3 w-3" />
                      {signupErrors.firstName}
                    </p>
                  )}
                </div>
                <div className="space-y-2">
                  <Label htmlFor="signup-lastName" className="text-sm sm:text-base">Last Name</Label>
                  <div className="relative">
                    <UserIcon className="absolute left-3 top-1/2 transform -translate-y-1/2 h-4 w-4 sm:h-5 sm:w-5 text-gray-400" />
                    <Input
                      id="signup-lastName"
                      type="text"
                      placeholder="Last name"
                      value={signupData.lastName}
                      onChange={(e) => {
                        setSignupData(prev => ({ ...prev, lastName: e.target.value }));
                        if (signupErrors.lastName) {
                          setSignupErrors(prev => ({ ...prev, lastName: '' }));
                        }
                      }}
                      className={`pl-9 sm:pl-11 h-10 sm:h-11 md:h-12 rounded-xl text-sm sm:text-base ${signupErrors.lastName ? 'border-red-500 focus-visible:ring-red-500' : ''}`}
                      required
                    />
                  </div>
                  {signupErrors.lastName && (
                    <p className="text-xs sm:text-sm text-red-600 flex items-center gap-1">
                      <AlertCircle className="h-3 w-3" />
                      {signupErrors.lastName}
                    </p>
                  )}
                </div>
              </div>

              <div className="grid grid-cols-1 sm:grid-cols-2 gap-3 sm:gap-4">
                <div className="space-y-2">
                  <Label htmlFor="signup-email" className="text-sm sm:text-base">Email Address</Label>
                  <div className="relative">
                    <Mail className="absolute left-3 top-1/2 transform -translate-y-1/2 h-4 w-4 sm:h-5 sm:w-5 text-gray-400" />
                    <Input
                      id="signup-email"
                      type="email"
                      placeholder="your.email@plv.edu.ph"
                      value={signupData.email}
                      onChange={(e) => {
                        setSignupData(prev => ({ ...prev, email: e.target.value }));
                        if (signupErrors.email) {
                          setSignupErrors(prev => ({ ...prev, email: '' }));
                        }
                      }}
                      className={`pl-9 sm:pl-11 h-10 sm:h-11 md:h-12 rounded-xl text-sm sm:text-base ${signupErrors.email ? 'border-red-500 focus-visible:ring-red-500' : ''}`}
                      required
                    />
                  </div>
                  {signupErrors.email && (
                    <p className="text-xs sm:text-sm text-red-600 flex items-center gap-1">
                      <AlertCircle className="h-3 w-3" />
                      {signupErrors.email}
                    </p>
                  )}
                </div>

                <div className="space-y-2">
                  <Label htmlFor="signup-department" className="text-sm sm:text-base">Department</Label>
                  <Select
                    value={signupData.department}
                    onValueChange={(value: string) => {
                      setSignupData(prev => ({ ...prev, department: value }));
                      if (signupErrors.department) {
                        setSignupErrors(prev => ({ ...prev, department: '' }));
                      }
                    }}
                    required
                  >
                    <SelectTrigger className={`h-10 sm:h-11 md:h-12 rounded-xl text-sm sm:text-base ${signupErrors.department ? 'border-red-500 focus-visible:ring-red-500' : ''}`}>
                      <SelectValue placeholder="Select your department" />
                    </SelectTrigger>
                    <SelectContent>
                      {departments.map((dept) => (
                        <SelectItem key={dept} value={dept}>{dept}</SelectItem>
                      ))}
                    </SelectContent>
                  </Select>
                  {signupErrors.department && (
                    <p className="text-xs sm:text-sm text-red-600 flex items-center gap-1">
                      <AlertCircle className="h-3 w-3" />
                      {signupErrors.department}
                    </p>
                  )}
                </div>
              </div>

              <div className="grid grid-cols-1 sm:grid-cols-2 gap-3 sm:gap-4">
                <div className="space-y-2">
                  <Label htmlFor="signup-password" className="text-sm sm:text-base">Create Password</Label>
                  <div className="relative">
                    <Lock className="absolute left-3 top-1/2 transform -translate-y-1/2 h-4 w-4 sm:h-5 sm:w-5 text-gray-400" />
                    <Input
                      id="signup-password"
                      type={showSignupPassword ? 'text' : 'password'}
                      placeholder="Enter a strong password"
                      value={signupData.password}
                      onChange={(e) => {
                        setSignupData(prev => ({ ...prev, password: e.target.value }));
                        if (signupErrors.password) {
                          setSignupErrors(prev => ({ ...prev, password: '' }));
                        }
                      }}
                      className={`pl-9 sm:pl-11 h-10 sm:h-11 md:h-12 rounded-xl text-sm sm:text-base ${signupErrors.password ? 'border-red-500 focus-visible:ring-red-500' : ''}`}
                      required
                    />
                    <button
                      type="button"
                      onClick={() => setShowSignupPassword(!showSignupPassword)}
                      className="absolute right-3 top-1/2 transform -translate-y-1/2 text-gray-400 hover:text-gray-600 bg-transparent border-0 shadow-none focus:outline-none focus:ring-0"
                      aria-label={showSignupPassword ? 'Hide password' : 'Show password'}
                      aria-pressed={showSignupPassword}
                      title={showSignupPassword ? 'Hide password' : 'Show password'}
                    >
                      {showSignupPassword ? <Eye className="h-4 w-4 sm:h-5 sm:w-5" /> : <EyeOff className="h-4 w-4 sm:h-5 sm:w-5" />}
                    </button>
                  </div>
                  {signupErrors.password && (
                    <p className="text-xs sm:text-sm text-red-600 flex items-center gap-1">
                      <AlertCircle className="h-3 w-3" />
                      {signupErrors.password}
                    </p>
                  )}
                </div>

                <div className="space-y-2">
                  <Label htmlFor="signup-confirm-password" className="text-sm sm:text-base">Confirm Password</Label>
                  <div className="relative">
                    <Lock className="absolute left-3 top-1/2 transform -translate-y-1/2 h-4 w-4 sm:h-5 sm:w-5 text-gray-400" />
                    <Input
                      id="signup-confirm-password"
                      type={showSignupConfirmPassword ? 'text' : 'password'}
                      placeholder="Re-enter your password"
                      value={signupData.confirmPassword}
                      onChange={(e) => {
                        setSignupData(prev => ({ ...prev, confirmPassword: e.target.value }));
                        if (signupErrors.confirmPassword) {
                          setSignupErrors(prev => ({ ...prev, confirmPassword: '' }));
                        }
                      }}
                      className={`pl-9 sm:pl-11 h-10 sm:h-11 md:h-12 rounded-xl text-sm sm:text-base ${signupErrors.confirmPassword ? 'border-red-500 focus-visible:ring-red-500' : ''}`}
                      required
                    />
                    <button
                      type="button"
                      onClick={() => setShowSignupConfirmPassword(!showSignupConfirmPassword)}
                      className="absolute right-3 top-1/2 transform -translate-y-1/2 text-gray-400 hover:text-gray-600 bg-transparent border-0 shadow-none focus:outline-none focus:ring-0"
                      aria-label={showSignupConfirmPassword ? 'Hide confirm password' : 'Show confirm password'}
                      aria-pressed={showSignupConfirmPassword}
                      title={showSignupConfirmPassword ? 'Hide confirm password' : 'Show confirm password'}
                    >
                      {showSignupConfirmPassword ? <Eye className="h-4 w-4 sm:h-5 sm:w-5" /> : <EyeOff className="h-4 w-4 sm:h-5 sm:w-5" />}
                    </button>
                  </div>
                  {signupErrors.confirmPassword && (
                    <p className="text-xs sm:text-sm text-red-600 flex items-center gap-1">
                      <AlertCircle className="h-3 w-3" />
                      {signupErrors.confirmPassword}
                    </p>
                  )}
                </div>
              </div>

              {signupErrors.password && (
                <div className="text-xs sm:text-sm text-gray-700 text-left bg-red-50 border border-red-200 rounded-lg p-3 sm:p-4">
                  <p className="font-medium mb-1 text-red-900">Password Requirements:</p>
                  <ul className="list-disc list-inside space-y-0.5 sm:space-y-1 text-xs text-red-700 text-left pl-3 sm:pl-4">
                    <li>At least 8 characters long</li>
                    <li>Contains uppercase and lowercase letters</li>
                    <li>Contains at least one number</li>
                    <li>Contains at least one special character (e.g., !@#$%^&*)</li>
                  </ul>
                </div>
              )}

              <div className="bg-blue-50 border border-blue-200 rounded-lg p-3 sm:p-4">
                <div className="flex items-center gap-2 sm:gap-3">
                  <Lock className="h-4 w-4 sm:h-5 sm:w-5 text-blue-600 flex-shrink-0" />
                  <div className="space-y-1">
                    <p className="text-xs sm:text-sm font-medium text-blue-900">Account Review</p>
                    <p className="text-xs text-blue-700">
                      You can sign in with this password once the administrator approves your request. If the request is rejected, the account will remain inactive.
                    </p>
                  </div>
                </div>
              </div>
            </div>

            <Button
              type="submit"
              disabled={signupIsLoading}
              aria-busy={signupIsLoading}
              className={
                signupIsLoading
                  ? 'w-full h-10 sm:h-11 md:h-12 rounded-full px-6 text-sm sm:text-base bg-white text-blue-700 border border-blue-200 shadow-none transition-all duration-150 ease-linear'
                  : 'w-full h-10 sm:h-11 md:h-12 rounded-full px-6 text-sm sm:text-base bg-gradient-to-b from-blue-500 to-blue-600 text-white shadow-[0_6px_18px_rgba(14,165,233,0.12)] transition-all duration-150 ease-linear hover:from-blue-400 hover:to-blue-500 hover:shadow-[0_10px_30px_rgba(14,165,233,0.18)]'
              }
            >
              {signupIsLoading ? 'Requesting...' : 'Request Faculty Account'}
            </Button>
          </form>
        </TabsContent>
      </Tabs>
    </div>
  );
}<|MERGE_RESOLUTION|>--- conflicted
+++ resolved
@@ -327,19 +327,6 @@
             recaptchaToken
           );
           
-<<<<<<< HEAD
-          recaptchaToken = await window.grecaptcha.enterprise.execute(RECAPTCHA_SITE_KEY, { 
-            action: 'SIGNUP' 
-          });
-          logger.log('reCAPTCHA token obtained for signup');
-        } catch (recaptchaError) {
-          logger.error('reCAPTCHA execution failed:', recaptchaError);
-          const errorMessage = recaptchaError instanceof Error ? recaptchaError.message : 'Unknown error';
-          toast.error(`Security verification failed: ${errorMessage}. Please refresh and try again.`, {
-            duration: 5000,
-          });
-          return;
-=======
           if (!success) {
             throw new Error('Signup request failed');
           }
@@ -351,7 +338,6 @@
           successMessage: undefined, // App.tsx handles the success message
           maxAttempts: 3,
           showLoadingToast: false,
->>>>>>> d833357f
         }
       );
 
